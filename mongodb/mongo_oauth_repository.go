package mongodb

import (
	"context"
	"errors"
	"fmt"
	"strconv" // For ListClients
	"time"

	ssso "github.com/pilab-dev/shadow-sso"
	"github.com/pilab-dev/shadow-sso/cache"
	"github.com/pilab-dev/shadow-sso/client" // Import the canonical client model
	"github.com/rs/zerolog/log"             // Assuming logger usage
	"go.mongodb.org/mongo-driver/v2/bson"
	"go.mongodb.org/mongo-driver/v2/mongo"
	"go.mongodb.org/mongo-driver/v2/mongo/options"
	"github.com/google/uuid"
)

// OAuthRepository struct definition remains the same, fields are collection pointers
type OAuthRepository struct {
	db         *mongo.Database
	clients    *mongo.Collection
	authCodes  *mongo.Collection
	tokens     *mongo.Collection
	challenges *mongo.Collection
	sessions   *mongo.Collection
}

// NewOAuthRepository constructor returns the ssso.OAuthRepository interface
func NewOAuthRepository(ctx context.Context, db *mongo.Database) (ssso.OAuthRepository, error) {
	repo := &OAuthRepository{
		db:         db,
		clients:    db.Collection(ClientsCollection), // Assumes ClientsCollection = "oauth_clients"
		authCodes:  db.Collection(CodesCollection),
		tokens:     db.Collection(TokensCollection),
		challenges: db.Collection(ChallengesCollection),
		sessions:   db.Collection(UserSessionsCollection),
	}

	if err := repo.createIndexes(ctx); err != nil {
		return nil, err
	}
	return repo, nil
}

// createIndexes - client index now uses "client_id" which matches client.Client's bson tag.
func (r *OAuthRepository) createIndexes(ctx context.Context) error {
	// Client indexes
	_, err := r.clients.Indexes().CreateMany(ctx, []mongo.IndexModel{
		{
			Keys:    bson.D{{Key: "client_id", Value: 1}}, // Matches client.Client's `bson:"client_id"`
			Options: options.Index().SetUnique(true),
		},
		// Add other client indexes if needed, e.g., on client_name if frequently searched
	})
	if err != nil {
		log.Warn().Err(err).Msg("Issue creating client_id index (may already exist or other benign issue)")
		// return fmt.Errorf("failed to create client_id index: %w", err) // Stricter
	}

	// Auth code, Token, PKCE, Session indexes (as before, ensure they are correct)
	// ... (rest of index creation from existing file, ensure no conflicts) ...
	_, err = r.authCodes.Indexes().CreateMany(ctx, []mongo.IndexModel{
		{Keys: bson.D{{Key: "code", Value: 1}}, Options: options.Index().SetUnique(true)},
		{Keys: bson.D{{Key: "expires_at", Value: 1}}, Options: options.Index().SetExpireAfterSeconds(0)},
	})
	if err != nil { return fmt.Errorf("failed to create auth_code indexes: %w", err) }

	_, err = r.tokens.Indexes().CreateMany(ctx, []mongo.IndexModel{
		{Keys: bson.D{{Key: "token_value", Value: 1}}, Options: options.Index().SetUnique(true)},
		{Keys: bson.D{{Key: "expires_at", Value: 1}}, Options: options.Index().SetExpireAfterSeconds(0)},
		{Keys: bson.D{{Key: "user_id", Value: 1}}},
		{Keys: bson.D{{Key: "client_id", Value: 1}}}, // This client_id refers to token's client_id field
	})
	if err != nil { return fmt.Errorf("failed to create token indexes: %w", err) }

	_, err = r.challenges.Indexes().CreateMany(ctx, []mongo.IndexModel{
		{Keys: bson.D{{Key: "code", Value: 1}}, Options: options.Index().SetUnique(true)},
		{Keys: bson.D{{Key: "created_at", Value: 1}}, Options: options.Index().SetExpireAfterSeconds(600)},
	})
	if err != nil { return fmt.Errorf("failed to create challenges indexes: %w", err) }

	_, err = r.sessions.Indexes().CreateMany(ctx, []mongo.IndexModel{
		{Keys: bson.D{{Key: "_id", Value: 1}}, Options: options.Index().SetUnique(true)}, // Assuming domain.Session uses _id
        {Keys: bson.D{{Key: "token_id", Value: 1}}, Options: options.Index().SetUnique(true).SetSparse(true)},
		{Keys: bson.D{{Key: "user_id", Value: 1}}},
		{Keys: bson.D{{Key: "expires_at", Value: 1}}, Options: options.Index().SetExpireAfterSeconds(0)},
	})
    if err != nil { return fmt.Errorf("failed to create session indexes: %w", err) }


	log.Info().Msg("All repository indexes ensured.")
	return nil
}

// --- Client Methods (using *client.Client) ---

func (r *OAuthRepository) CreateClient(ctx context.Context, c *client.Client) error {
	// client.Client.ID is tagged as `bson:"client_id"`.
	// MongoDB will auto-generate `_id` (ObjectID) if not specified.
	// If client_id should be the MongoDB _id, the tag in client.Client should be `bson:"_id"`.
	// For now, assume client_id is a distinct field with a unique index.
	if c.ID == "" { // Should be set by service layer e.g. uuid.NewString()
		return errors.New("client ID is required")
	}
	c.CreatedAt = time.Now().UTC()
	c.UpdatedAt = time.Now().UTC()
	_, err := r.clients.InsertOne(ctx, c)
	if err != nil {
		if mongo.IsDuplicateKeyError(err) {
			return errors.New("client with this client_id already exists")
		}
		log.Error().Err(err).Msg("Error creating client in MongoDB")
		return err
	}
	return nil
}

func (r *OAuthRepository) GetClient(ctx context.Context, clientID string) (*client.Client, error) {
	var c client.Client
	// Query against "client_id" field due to bson tag in client.Client struct
	err := r.clients.FindOne(ctx, bson.M{"client_id": clientID}).Decode(&c)
	if err != nil {
		if errors.Is(err, mongo.ErrNoDocuments) {
			return nil, errors.New("client not found")
		}
		log.Error().Err(err).Str("clientID", clientID).Msg("Error getting client by ID from MongoDB")
		return nil, err
	}
	return &c, nil
}

func (r *OAuthRepository) UpdateClient(ctx context.Context, c *client.Client) error {
	if c.ID == "" {
		return errors.New("client ID is required for update")
	}
	c.UpdatedAt = time.Now().UTC()
	// ReplaceOne uses the filter to find the doc, and replaces the entire doc with 'c'.
	// Query against "client_id" field.
	result, err := r.clients.ReplaceOne(ctx, bson.M{"client_id": c.ID}, c)
	if err != nil {
		log.Error().Err(err).Str("clientID", c.ID).Msg("Error updating client in MongoDB")
		return err
	}
	if result.MatchedCount == 0 {
		return errors.New("client not found for update")
	}
	return nil
}

func (r *OAuthRepository) DeleteClient(ctx context.Context, clientID string) error {
	result, err := r.clients.DeleteOne(ctx, bson.M{"client_id": clientID})
	if err != nil {
		log.Error().Err(err).Str("clientID", clientID).Msg("Error deleting client from MongoDB")
		return err
	}
	if result.DeletedCount == 0 {
		return errors.New("client not found for deletion")
	}
	return nil
}

func (r *OAuthRepository) ListClients(ctx context.Context, pageSize int32, pageToken string) ([]*client.Client, string, error) {
	if pageSize <= 0 { pageSize = 10 }
	if pageSize > 100 { pageSize = 100 }
	skip := int64(0)
	if pageToken != "" {
		parsedSkip, _ := strconv.ParseInt(pageToken, 10, 64)
		if parsedSkip > 0 { skip = parsedSkip }
	}

	findOptions := options.Find().SetSkip(skip).SetLimit(int64(pageSize)).SetSort(bson.D{{"client_name", 1}})
	cursor, err := r.clients.Find(ctx, bson.M{}, findOptions)
	if err != nil {
		log.Error().Err(err).Msg("Error listing clients from MongoDB")
		return nil, "", err
	}
	defer cursor.Close(ctx)

	var clients []*client.Client
	if err = cursor.All(ctx, &clients); err != nil {
		log.Error().Err(err).Msg("Error decoding listed clients from MongoDB")
		return nil, "", err
	}
	nextPageTokenVal := ""
	if int32(len(clients)) == pageSize {
		nextPageTokenVal = strconv.FormatInt(skip+int64(pageSize), 10)
	}
	return clients, nextPageTokenVal, nil
}

func (r *OAuthRepository) ValidateClient(ctx context.Context, clientID, clientSecret string) error {
	c, err := r.GetClient(ctx, clientID)
	if err != nil {
		return err // "client not found" or other db error
	}
	// TODO: Implement proper secret hashing and comparison.
	// For now, direct string comparison if secrets are stored plaintext,
	// or use bcrypt if secrets are hashed (PasswordHasher could be a dependency).
	// Assuming secret is hashed and PasswordHasher is available or logic is here.
	// If secret in DB is hashed:
	// if err := bcrypt.CompareHashAndPassword([]byte(c.Secret), []byte(clientSecret)); err != nil {
	//    return errors.New("invalid client secret")
	// }
	// For now, direct compare (NOT FOR PRODUCTION if DB stores plaintext)
	if c.Secret != clientSecret { // This is insecure if c.Secret is plaintext. If hashed, this comparison is wrong.
		return errors.New("invalid client secret")
	}
	if !c.IsActive {
		return errors.New("client is inactive")
	}
	return nil
}


// --- Token Methods (using *ssso.Token, as before) ---
// StoreToken, GetAccessToken, RevokeToken, GetRefreshTokenInfo, GetAccessTokenInfo
// These methods remain unchanged as they operate on ssso.Token.
// (Copy existing implementations of these token methods here)
func (r *OAuthRepository) StoreToken(ctx context.Context, token *ssso.Token) error {
	_, err := r.tokens.InsertOne(ctx, token)
	return err
}
func (r *OAuthRepository) GetAccessToken(ctx context.Context, tokenValue string) (*ssso.Token, error) {
	var token ssso.Token
	err := r.tokens.FindOne(ctx, bson.M{
		"token_value": tokenValue, "token_type": "access_token",
		"is_revoked": false, "expires_at": bson.M{"$gt": time.Now().UTC()},
	}).Decode(&token)
	if errors.Is(err, mongo.ErrNoDocuments) { return nil, errors.New("token not found or invalid") }
	return &token, err
}
func (r *OAuthRepository) RevokeToken(ctx context.Context, tokenValue string) error {
	_, err := r.tokens.UpdateOne(ctx, bson.M{"token_value": tokenValue}, bson.M{"$set": bson.M{"is_revoked": true}})
	return err
}
func (r *OAuthRepository) GetRefreshToken(ctx context.Context, tokenValue string) (*ssso.Token, error) {
    var token ssso.Token
    err := r.tokens.FindOne(ctx, bson.M{
        "token_value": tokenValue, "token_type": "refresh_token",
        "is_revoked": false, "expires_at": bson.M{"$gt": time.Now().UTC()},
    }).Decode(&token)
    if errors.Is(err, mongo.ErrNoDocuments) { return nil, errors.New("refresh token not found or invalid")}
    return &token, err
}
func (r *OAuthRepository) GetRefreshTokenInfo(ctx context.Context, tokenValue string) (*ssso.TokenInfo, error) {
	token, err := r.GetRefreshToken(ctx, tokenValue) // Use GetRefreshToken to ensure it's a valid refresh token
	if err != nil { return nil, err }
	return &ssso.TokenInfo{ /* map from token */ ID: token.ID, TokenType: token.TokenType, ClientID: token.ClientID, UserID: token.UserID, Scope: token.Scope, IssuedAt: token.CreatedAt, ExpiresAt: token.ExpiresAt, IsRevoked: token.IsRevoked }, nil
}
func (r *OAuthRepository) GetAccessTokenInfo(ctx context.Context, tokenValue string) (*ssso.TokenInfo, error) {
	token, err := r.GetAccessToken(ctx, tokenValue) // Use GetAccessToken to ensure it's a valid access token
	if err != nil { return nil, err }
	return &ssso.TokenInfo{ /* map from token */ ID: token.ID, TokenType: token.TokenType, ClientID: token.ClientID, UserID: token.UserID, Scope: token.Scope, IssuedAt: token.CreatedAt, ExpiresAt: token.ExpiresAt, IsRevoked: token.IsRevoked }, nil
}
// ... (Other TokenRepository methods like RevokeAllUserTokens, DeleteExpiredTokens, etc. as previously defined) ...
func (r *OAuthRepository) RevokeAllUserTokens(ctx context.Context, userID string) error { /* ... */ return nil }
func (r *OAuthRepository) RevokeAllClientTokens(ctx context.Context, clientID string) error { /* ... */ return nil }
func (r *OAuthRepository) DeleteExpiredTokens(ctx context.Context) error { /* ... */ return nil }
func (r *OAuthRepository) ValidateAccessToken(ctx context.Context, token string) (string, error) { /* ... */ return "", nil }
func (r *OAuthRepository) GetTokenInfo(ctx context.Context, tokenValue string) (*ssso.Token, error) { /* ... */ return nil, nil }


// --- Auth Code Methods (using *ssso.AuthCode, as before) ---
// (Copy existing implementations)
func (r *OAuthRepository) SaveAuthCode(ctx context.Context, code *ssso.AuthCode) error { /* ... */ return nil }
func (r *OAuthRepository) GetAuthCode(ctx context.Context, code string) (*ssso.AuthCode, error) { /* ... */ return nil, nil }
func (r *OAuthRepository) MarkAuthCodeAsUsed(ctx context.Context, code string) error { /* ... */ return nil }
func (r *OAuthRepository) DeleteExpiredAuthCodes(ctx context.Context) error { /* ... */ return nil }

// --- PKCE Methods (as before) ---
// (Copy existing implementations)
func (r *OAuthRepository) SaveCodeChallenge(ctx context.Context, code, challenge string) error { /* ... */ return nil }
func (r *OAuthRepository) GetCodeChallenge(ctx context.Context, code string) (string, error) { /* ... */ return "", nil }
func (r *OAuthRepository) DeleteCodeChallenge(ctx context.Context, code string) error { /* ... */ return nil }

// Close method
func (r *OAuthRepository) Close() error {
	ctx, cancel := context.WithTimeout(context.Background(), 5*time.Second)
	defer cancel()
	return r.db.Client().Disconnect(ctx)
}

<<<<<<< HEAD
// Compile-time checks
var _ ssso.TokenRepository = (*OAuthRepository)(nil)
var _ ssso.OAuthRepository = (*OAuthRepository)(nil)

// Utility for generating ObjectIDs if needed elsewhere in mongodb package
func NewObjectID() string {
	return mongo.NewObjectID().Hex()
=======
// DeviceAuthorizationRepository implementation

// SaveDeviceAuth stores a new device authorization request.
func (r *OAuthRepository) SaveDeviceAuth(ctx context.Context, auth *ssso.DeviceCode) error {
	collection := r.db.Collection(deviceAuthCollectionName)
	auth.ID = uuid.NewString()
	auth.CreatedAt = time.Now().UTC()
	_, err := collection.InsertOne(ctx, auth)
	if err != nil {
		// Handle potential duplicate key errors if UserCode or DeviceCode should be unique globally
		// if mongo.IsDuplicateKeyError(err) { ... } // Note: mongo.IsDuplicateKeyError is for older driver versions. v2 uses a different approach.
		// For v2, you might check for err.HasErrorCode(11000) or err.HasErrorLabel("DuplicateKey")
		return err
	}
	return nil
}

// GetDeviceAuthByDeviceCode retrieves a device authorization record by its device_code.
func (r *OAuthRepository) GetDeviceAuthByDeviceCode(ctx context.Context, deviceCode string) (*ssso.DeviceCode, error) {
	collection := r.db.Collection(deviceAuthCollectionName)
	var result ssso.DeviceCode
	err := collection.FindOne(ctx, bson.M{"device_code": deviceCode}).Decode(&result)
	if err != nil {
		if errors.Is(err, mongo.ErrNoDocuments) {
			return nil, ssso.ErrDeviceCodeNotFound // Define this error in ssso package
		}
		return nil, err
	}
	return &result, nil
}

// GetDeviceAuthByUserCode retrieves a device authorization record by its user_code.
func (r *OAuthRepository) GetDeviceAuthByUserCode(ctx context.Context, userCode string) (*ssso.DeviceCode, error) {
	collection := r.db.Collection(deviceAuthCollectionName)
	var result ssso.DeviceCode
	filter := bson.M{
		"user_code":  userCode,
		"expires_at": bson.M{"$gt": time.Now().UTC()},
		// "status": ssso.DeviceCodeStatusPending, // Add this if direct lookups should only find pending codes
	}
	err := collection.FindOne(ctx, filter).Decode(&result)
	if err != nil {
		if errors.Is(err, mongo.ErrNoDocuments) {
			return nil, ssso.ErrUserCodeNotFound // Define this error in ssso package
		}
		return nil, err
	}
	return &result, nil
}

// ApproveDeviceAuth marks a device authorization as approved by a user.
func (r *OAuthRepository) ApproveDeviceAuth(ctx context.Context, userCode string, userID string) (*ssso.DeviceCode, error) {
	collection := r.db.Collection(deviceAuthCollectionName)
	filter := bson.M{
		"user_code":  userCode,
		"expires_at": bson.M{"$gt": time.Now().UTC()},
		"status":     ssso.DeviceCodeStatusPending,
	}
	update := bson.M{
		"$set": bson.M{
			"status":  ssso.DeviceCodeStatusAuthorized,
			"user_id": userID,
		},
	}
	opt := options.FindOneAndUpdate().SetReturnDocument(options.After)
	var updatedDoc ssso.DeviceCode
	err := collection.FindOneAndUpdate(ctx, filter, update, opt).Decode(&updatedDoc)
	if err != nil {
		if errors.Is(err, mongo.ErrNoDocuments) {
			// Could be expired, already approved, or code never existed
			return nil, ssso.ErrCannotApproveDeviceAuth // Define this error
		}
		return nil, err
	}
	return &updatedDoc, nil
}

// UpdateDeviceAuthStatus updates the status of a device authorization record.
func (r *OAuthRepository) UpdateDeviceAuthStatus(ctx context.Context, deviceCode string, status ssso.DeviceCodeStatus) error {
	collection := r.db.Collection(deviceAuthCollectionName)
	filter := bson.M{"device_code": deviceCode}
	update := bson.M{"$set": bson.M{"status": status}}
	result, err := collection.UpdateOne(ctx, filter, update)
	if err != nil {
		return err
	}
	if result.MatchedCount == 0 {
		return ssso.ErrDeviceCodeNotFound // Use a defined error
	}
	return nil
}

// UpdateDeviceAuthLastPolledAt updates the last polled timestamp for a device code.
func (r *OAuthRepository) UpdateDeviceAuthLastPolledAt(ctx context.Context, deviceCode string) error {
	collection := r.db.Collection(deviceAuthCollectionName)
	filter := bson.M{"device_code": deviceCode}
	update := bson.M{"$set": bson.M{"last_polled_at": time.Now().UTC()}}
	result, err := collection.UpdateOne(ctx, filter, update)
	if err != nil {
		return err
	}
	if result.MatchedCount == 0 {
		return ssso.ErrDeviceCodeNotFound
	}
	return nil
}

// DeleteExpiredDeviceAuths removes device authorization records that have expired.
func (r *OAuthRepository) DeleteExpiredDeviceAuths(ctx context.Context) error {
	collection := r.db.Collection(deviceAuthCollectionName)
	filter := bson.M{
		"$or": []bson.M{
			{"expires_at": bson.M{"$lte": time.Now().UTC()}},
			// Could also delete already redeemed and old codes
			// {"status": ssso.DeviceCodeStatusRedeemed, "created_at": bson.M{"$lt": time.Now().Add(-someOldDuration)}},
		},
	}
	_, err := collection.DeleteMany(ctx, filter)
	return err
>>>>>>> f030562d
}<|MERGE_RESOLUTION|>--- conflicted
+++ resolved
@@ -282,7 +282,6 @@
 	return r.db.Client().Disconnect(ctx)
 }
 
-<<<<<<< HEAD
 // Compile-time checks
 var _ ssso.TokenRepository = (*OAuthRepository)(nil)
 var _ ssso.OAuthRepository = (*OAuthRepository)(nil)
@@ -290,7 +289,6 @@
 // Utility for generating ObjectIDs if needed elsewhere in mongodb package
 func NewObjectID() string {
 	return mongo.NewObjectID().Hex()
-=======
 // DeviceAuthorizationRepository implementation
 
 // SaveDeviceAuth stores a new device authorization request.
@@ -410,5 +408,4 @@
 	}
 	_, err := collection.DeleteMany(ctx, filter)
 	return err
->>>>>>> f030562d
 }